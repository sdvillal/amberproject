#!/usr/bin/env python
# -*- coding: utf-8 -*-
""" Random projections stuff and methods to generate fake amber-like eigen-decomposition files.

    Usage: python rp.py evecsfile1 evecsfile2...
    For each input file, it will generate 5 different normally-distributed random matrices
    (with controlled random seed).

    Requires python >= 2.5 and numpy.

    Note that this is far from being conservative with memory usage, but should be alright
    with the small number residues we are using here.
"""
from __future__ import with_statement
import numpy as np
import os.path as op
import sys

CURRENT_PATH = op.split(op.realpath(__file__))[0]
TEST_EVEC_FILE = op.join(CURRENT_PATH, 'test.evec')

def parse_with_zero_negative(val):
    """ AFAIK, python does not parse negative zero as such.
        See: http://en.wikipedia.org/wiki/%E2%88%920_%28number%29
        Just to make easier to write tests comparing with the original input.
    """
    is_neg = val.strip()[0] == '-'
    val = float(val)
    return -0.0 if is_neg and val == 0 else val

def parse_evec(evec):
    """ From a list of strings with numbers separated by spaces, create a numpy array. """
    return np.array(map(parse_with_zero_negative, ' '.join(evec.splitlines()[1:]).split()))

def parse_evecs(evecs):
    """ Return a list of numpy arrays after parsing the different strings """
    return [parse_evec(evec) for evec in evecs]

def are_orthogonal(vector1, vector2, eps=1E-4):
    """ Are two vectors orthogonal? """
    return np.dot(vector1, vector2) < eps

def l2norm(vector):
    """ Do not remember if there is a function in numpy to do this. """
    return np.sqrt(np.dot(vector, vector.conj()))

def normalizel2(vec):
    """ Returns a fresh copy of the vector with unit L2-norm """
    return vec / l2norm(vec)

def gen_random_vector_achlioptas(size, rng=np.random, sparse=False):
    """ Random projection ala Achlioptas 2003 """
    if sparse:
        return 1 - 2 * rng.binomial(1, 0.5, size)
    rv = np.array([1 if r < 1.0 / 6 else 0 if r < 5.0 / 6 else -1 for r in rng.uniform(size)])
    return np.sqrt(3) * rv

def gen_random_vector(size, rng=np.random, uniform=False):
    return rng.uniform(size=size) if uniform else rng.randn(size)

def gen_random_vectors(num, size, rng=np.random, uniform=False):
    return [gen_random_vector(size, rng, uniform) for _ in range(num)]

def parse_amber_evecs(evecs_file=TEST_EVEC_FILE, evecs_to_numpy=False):
    """ Get the relevant info from the eigenvals file. """
    print 'parsing ' + evecs_file
    with open(evecs_file) as evecs:
        evecs = evecs.read().split(' ****\n')[:-1]
        evals = [float(evec.splitlines()[0].split()[1].strip()) for evec in evecs]
        assert len(
            evecs) > 0, '%s should have at least one component, but it seems not to have any. Is the format correct?' % evecs_file
        return evals, len(parse_evec(evecs[0])), parse_evecs(evecs) if evecs_to_numpy else None

def one2amber(val, vec, entry_num):
    """ Amber writes the eigenvalue/eigenvector values in entries with the following format:
    1     3.79020
    0.02512   -0.00180    0.03072    0.02381    0.00409    0.03047    0.03714
    0.00672    0.02933    0.03701    0.01292    0.02791   -0.05276   -0.02159
   -0.00384    0.12654
 ****
    2     3.58386
    0.00266   -0.00434   -0.00305    0.01347   -0.00807    0.00387    0.03029
   -0.00752    0.01879    0.03148   -0.01426    0.02181    0.43497    0.17854
    0.16005   -0.37272
 ****
    This method returns a string with the info in the inputs it that exact format.
    TODO: Doctest this
    """
    lines = [str(entry_num).rjust(5) + ('%.5f' % val).rjust(12)]
    fullrows = len(vec) / 7 * 7
    for row in vec[:fullrows].reshape([-1, 7]):
        lines.append(''.join(map(lambda val: ('%.5f' % val).rjust(11), row)))
    lines.append(''.join(map(lambda val: ('%.5f' % val).rjust(11), vec[fullrows:])))
    lines.append(' ****\n')
    return '\n'.join(lines)

def all2amber(vals, vecs):
    """ Returns a string in amber format for the values and associated vectors """
    reconstructed = []
    for i, (eval, evec) in enumerate(zip(vals, vecs)):
        reconstructed.append(one2amber(eval, evec, i + 1))
    return ''.join(reconstructed)

def test(tol=1E-6):
    """ A few checks """
    evals, num_atoms_coords, evecs = parse_amber_evecs(evecs_to_numpy=True)
    original = open(TEST_EVEC_FILE).read()
    vector = gen_random_vector(num_atoms_coords)
    assert original == all2amber(evals, evecs)
    assert l2norm(vector) - 1.0 > tol
    assert l2norm(normalizel2(vector)) - 1.0 < tol
    assert l2norm(vector) - 1.0 > tol
    assert are_orthogonal(evecs[0], evecs[1])
    assert l2norm(evecs[0]) - 1.0 < tol
    print 'Everything seems alright'
    print 'Usage: python rp.py evecsfile1 evecsfile2...'

if __name__ == '__main__':

    if len(sys.argv) == 1:
        test()
<<<<<<< HEAD
    import traceback
    try:
        import argparse
    except ImportError:
        __import__(op.join(CURRENT_PATH, 'libs', 'argparse.py'))

    def is_int(s):
        try:
            int(s)
            return True
        except ValueError:
            return False

    def gen_and_save(num_vals, dimensionality, num_files=5, root=None, name=None):
        if not root: root = CURRENT_PATH
        if not name: name = str(num_vals) + '-' + str(dimensionality)
        for seed in range(num_files):
            rng = np.random.RandomState(seed)
            random_vals = sorted(gen_random_vector(num_vals, uniform=True), reverse=True)
            random_vecs = map(normalizel2, gen_random_vectors(num_vals, dimensionality, rng))
            with open(op.join(root, name + '-rp-gaussian-seed_%d.evecs' % seed), 'w', 0) as dest:
                dest.write(all2amber(random_vals, random_vecs))

    for arg in sys.argv[1:]:
        dims = arg.split(',')
        if 2 <= len(dims) <= 3 and all(map(is_int, dims)):
            if 2 == len(dims): gen_and_save(int(dims[0]), int(dims[1]))
            if 3 == len(dims): gen_and_save(int(dims[0]), int(dims[1]), int(dims[2]))
        else:
            try:
                file_and_num = arg.split(',')
                root, name = op.split(file_and_num[0])
                evals, num_atoms_coords, _ = parse_amber_evecs(file_and_num[0])
                num_files = 5
                if len(file_and_num) == 2:
                    if is_int(file_and_num[1]):
                        num_files = int(file_and_num[1])
                    else:
                        print '%s is not a valid \"file,num_files to generate\" input'%arg
                        print 'trying to generate %d files'%num_files
                gen_and_save(len(evals), num_atoms_coords, num_files=num_files, root=root, name=name)
            except Exception, e:
                traceback.print_exc(file=sys.stderr)
                print e.message
                print 'there has been an error parsing %s, skipping... ' % arg
=======
    for arg in sys.argv[1:]:
        if not op.exists(arg):
            print 'File %s does not exist, skipping...' % arg
        root, name = op.split(arg)
        evals, num_atoms_coords, _ = parse_amber_evecs(arg)  #Err-check this...
        for seed in range(5):
            rng = np.random.RandomState(seed)
            random_vals = sorted(gen_random_vector(len(evals), rng, uniform=True), reverse=True)
            random_vecs = map(normalizel2, gen_random_vectors(len(evals), num_atoms_coords, rng))
            with open(op.join(root, name + '-rp-gaussian-seed_%d.evecs' % seed), 'w', 0) as dest:
                dest.write(all2amber(random_vals, random_vecs))
>>>>>>> 728a94df
<|MERGE_RESOLUTION|>--- conflicted
+++ resolved
@@ -119,7 +119,6 @@
 
     if len(sys.argv) == 1:
         test()
-<<<<<<< HEAD
     import traceback
     try:
         import argparse
@@ -138,7 +137,7 @@
         if not name: name = str(num_vals) + '-' + str(dimensionality)
         for seed in range(num_files):
             rng = np.random.RandomState(seed)
-            random_vals = sorted(gen_random_vector(num_vals, uniform=True), reverse=True)
+            random_vals = sorted(gen_random_vector(num_vals, rng, uniform=True), reverse=True)
             random_vecs = map(normalizel2, gen_random_vectors(num_vals, dimensionality, rng))
             with open(op.join(root, name + '-rp-gaussian-seed_%d.evecs' % seed), 'w', 0) as dest:
                 dest.write(all2amber(random_vals, random_vecs))
@@ -164,17 +163,4 @@
             except Exception, e:
                 traceback.print_exc(file=sys.stderr)
                 print e.message
-                print 'there has been an error parsing %s, skipping... ' % arg
-=======
-    for arg in sys.argv[1:]:
-        if not op.exists(arg):
-            print 'File %s does not exist, skipping...' % arg
-        root, name = op.split(arg)
-        evals, num_atoms_coords, _ = parse_amber_evecs(arg)  #Err-check this...
-        for seed in range(5):
-            rng = np.random.RandomState(seed)
-            random_vals = sorted(gen_random_vector(len(evals), rng, uniform=True), reverse=True)
-            random_vecs = map(normalizel2, gen_random_vectors(len(evals), num_atoms_coords, rng))
-            with open(op.join(root, name + '-rp-gaussian-seed_%d.evecs' % seed), 'w', 0) as dest:
-                dest.write(all2amber(random_vals, random_vecs))
->>>>>>> 728a94df
+                print 'there has been an error parsing %s, skipping... ' % arg